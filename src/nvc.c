--- conflicted
+++ resolved
@@ -94,13 +94,9 @@
    static struct option long_options[] = {
       { "bootstrap",       no_argument,       0, 'b' },
       { "dump-llvm",       no_argument,       0, 'd' },
-<<<<<<< HEAD
       { "dump-vcode",      optional_argument, 0, 'v' },
-      { "prefer-explicit", no_argument,       0, 'p' },
-=======
       { "prefer-explicit", no_argument,       0, 'p' },   // DEPRECATED
       { "relax",           required_argument, 0, 'r' },
->>>>>>> e06684f5
       { 0, 0, 0, 0 }
    };
 
@@ -612,11 +608,8 @@
    opt_set_int("make-deps-only", 0);
    opt_set_int("make-posix", 0);
    opt_set_str("work-name", "work");
-<<<<<<< HEAD
    opt_set_str("dump-vcode", NULL);
-=======
    opt_set_int("relax", 0);
->>>>>>> e06684f5
 }
 
 static void usage(void)
